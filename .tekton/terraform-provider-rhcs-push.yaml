--- conflicted
+++ resolved
@@ -42,11 +42,7 @@
         - name: name
           value: show-sbom
         - name: bundle
-<<<<<<< HEAD
           value: quay.io/redhat-appstudio-tekton-catalog/task-show-sbom:0.1@sha256:1c46fdc4331ab68b925d615e9787e67382916c4ef3ec382d05bedf0cb2b2f51b
-=======
-          value: quay.io/redhat-appstudio-tekton-catalog/task-show-sbom@sha256:1c46fdc4331ab68b925d615e9787e67382916c4ef3ec382d05bedf0cb2b2f51b
->>>>>>> ec686aa6
         - name: kind
           value: task
         resolver: bundles
@@ -164,11 +160,7 @@
         - name: name
           value: init
         - name: bundle
-<<<<<<< HEAD
           value: quay.io/redhat-appstudio-tekton-catalog/task-init:0.2@sha256:b2f2bb0a7323d16bb827d3284181d9f99b7e07b5fff9680b26c0e4f83a6f1549
-=======
-          value: quay.io/redhat-appstudio-tekton-catalog/task-init@sha256:5a313cb9a8aecb170823404496457b4fa9c1526ba38e3bcfd85bd0fc6c39ffdc
->>>>>>> ec686aa6
         - name: kind
           value: task
         resolver: bundles
@@ -297,11 +289,7 @@
         - name: name
           value: deprecated-image-check
         - name: bundle
-<<<<<<< HEAD
           value: quay.io/redhat-appstudio-tekton-catalog/task-deprecated-image-check:0.5@sha256:af0ea52fed6ff843464764d21940974b37984839340b4767be849d35c1fe1371
-=======
-          value: quay.io/redhat-appstudio-tekton-catalog/task-deprecated-image-check@sha256:47f0cc74cbb70a96af18bce46c31e9599bf16b67771673078b5cc21845179a7f
->>>>>>> ec686aa6
         - name: kind
           value: task
         resolver: bundles
@@ -323,11 +311,7 @@
         - name: name
           value: clair-scan
         - name: bundle
-<<<<<<< HEAD
           value: quay.io/redhat-appstudio-tekton-catalog/task-clair-scan:0.2@sha256:3bfdf9dcb239e613491a42cbafef7d9036e3879cce6895ae4496150312e9df14
-=======
-          value: quay.io/redhat-appstudio-tekton-catalog/task-clair-scan@sha256:057472a29127d329f660e5ba5001ea0771507045863d684f96bedc0afc0598d7
->>>>>>> ec686aa6
         - name: kind
           value: task
         resolver: bundles
@@ -374,11 +358,7 @@
         - name: name
           value: clamav-scan
         - name: bundle
-<<<<<<< HEAD
           value: quay.io/redhat-appstudio-tekton-catalog/task-clamav-scan:0.2@sha256:5be257fe6fea6495697c608ac3d467d6451fe1608f251c222dba3e8e182ac933
-=======
-          value: quay.io/redhat-appstudio-tekton-catalog/task-clamav-scan@sha256:5121e7f45826559c6d0346c24f0abff0f2a73287b8bada776bcfe6b7a29d12ce
->>>>>>> ec686aa6
         - name: kind
           value: task
         resolver: bundles
@@ -400,11 +380,7 @@
           - name: name
             value: rpms-signature-scan
           - name: bundle
-<<<<<<< HEAD
             value: quay.io/konflux-ci/tekton-catalog/task-rpms-signature-scan:0.2@sha256:998b5466417c324aea94d3e8b302c558aeb13f746976d89a4ff85f1b84a42c2b
-=======
-            value: quay.io/redhat-appstudio-tekton-catalog/task-rpms-signature-scan@sha256:d4353a1d15f36563d80405e9c52bd293f1ca204131c370d5577e400cf3d560eb
->>>>>>> ec686aa6
           - name: kind
             value: task
         resolver: bundles
